import type { SluggedSimulationResultVariable } from '@/stores/simulation/simulationResultVariables'

export interface SimulationVariableGroup {
  groupName: string
  categories: CategorizedSimulationVariableSubgroup[]
}

export interface CategorizedSimulationVariableSubgroup {
  categorySlug?: string
  variables: SluggedSimulationResultVariable[]
}

export interface GroupSimulationOptions {
  availableAt?: number[]
  omitGroups?: string[]
  omitCategories?: string[]
  renameWallAndFacadeToRoof?: boolean
  putPETandUTCIinCommonGroup?: boolean
}

function hasOverlap(arr1: number[] | undefined, arr2: number[] | undefined): boolean {
  if (!arr1 || !arr2) return false
  return arr1.some((item) => arr2.includes(item))
}

export function groupSimulationVariablesByAvailableAt(
  variables: SluggedSimulationResultVariable[],
  options: GroupSimulationOptions
): SimulationVariableGroup[] {
<<<<<<< HEAD
  const grouped = new Map<string, SluggedSimulationResultVariable[]>()
  const groupsToOmit = options.omitGroups ?? []
  const filtered = options.availableAt
    ? variables.filter((variable) => hasOverlap(variable.available_at, options.availableAt))
    : variables
  for (const variable of filtered) {
    const key = variable.group ?? 'parameters'
    if (!groupsToOmit.includes(key)) {
      if (!grouped.has(key)) {
        grouped.set(key, [])
=======
  const commonVariables = variables.filter((variable) => !variable.available_at)

  if (options.availableAt) {
    // Dirty special case for PET and UTCI
    if (options.putPETandUTCIinCommonGroup) {
      const petAndUtciVariables = variables.filter(
        (variable) => variable.slug === 'PET' || variable.slug === 'UTCI'
      )
      commonVariables.push(...petAndUtciVariables)
    }
    const heightVariables = variables.filter(
      (variable) =>
        variable.available_at?.includes(options.availableAt!) &&
        (options.putPETandUTCIinCommonGroup ? !['PET', 'UTCI'].includes(variable.slug) : true)
    )

    const renamed = options.renameWallAndFacadeToRoof
      ? heightVariables.map((variable) => ({
          ...variable,
          long_name: variable.long_name.replace('Wall', 'Roof').replace('Facade', 'Roof')
        }))
      : heightVariables

    return [
      {
        groupName: 'Parameter',
        categories: divideGroupIntoCategories(commonVariables)
      },
      {
        groupName: `${heightToText(options.availableAt!)} (${options.availableAt!.toFixed(1)} m)`,
        categories: divideGroupIntoCategories(renamed)
>>>>>>> d3a51830
      }
      grouped.get(key)!.push(variable)
    }
  }

<<<<<<< HEAD
  const categoriesToOmit = options.omitCategories ?? []

  return Array.from(grouped.entries()).map(([groupSlug, vars]) => ({
    groupName: groupSlugToDisplayName(groupSlug),
    categories: divideGroupIntoCategories(vars).filter(
      (category) => !categoriesToOmit.includes(category.categorySlug ?? '')
    )
  }))
}

function groupSlugToDisplayName(slug: string): string {
  const dict = {
    parameters: 'Parameters',
    surface_level: 'Ground Data',
    building_data: 'Building Data',
    underground_level: 'Underground Level',
    thermal_comfort_indices: 'Thermal Comfort Indices'
  }
  return (
    dict[slug as keyof typeof dict] ||
    slug.charAt(0).toUpperCase() + slug.slice(1).replaceAll('_', ' ')
  )
=======
  return [
    {
      groupName: 'Parameter',
      categories: divideGroupIntoCategories(commonVariables)
    }
  ]
>>>>>>> d3a51830
}

export function heightToText(height: number): string {
  if (height <= 0.2) {
    return 'Surface data'
  }
  return `Building data`
}

export function divideGroupIntoCategories(
  variables: SluggedSimulationResultVariable[]
): CategorizedSimulationVariableSubgroup[] {
  const categorizedVariablesMap = new Map<
    string | undefined,
    CategorizedSimulationVariableSubgroup
  >()

  variables.forEach((variable) => {
    if (!categorizedVariablesMap.get(variable.category_slug)) {
      categorizedVariablesMap.set(variable.category_slug, {
        categorySlug: variable.category_slug,
        variables: []
      })
    }
    categorizedVariablesMap.get(variable.category_slug)!.variables.push(variable)
  })

  return Array.from(categorizedVariablesMap.values())
}

export function getAllVariablesInCategory(
  categorySlug: string | undefined,
  variablesList: SluggedSimulationResultVariable[]
): SluggedSimulationResultVariable[] {
  return variablesList.filter((variable) => variable.category_slug === categorySlug)
}<|MERGE_RESOLUTION|>--- conflicted
+++ resolved
@@ -27,7 +27,6 @@
   variables: SluggedSimulationResultVariable[],
   options: GroupSimulationOptions
 ): SimulationVariableGroup[] {
-<<<<<<< HEAD
   const grouped = new Map<string, SluggedSimulationResultVariable[]>()
   const groupsToOmit = options.omitGroups ?? []
   const filtered = options.availableAt
@@ -38,45 +37,11 @@
     if (!groupsToOmit.includes(key)) {
       if (!grouped.has(key)) {
         grouped.set(key, [])
-=======
-  const commonVariables = variables.filter((variable) => !variable.available_at)
-
-  if (options.availableAt) {
-    // Dirty special case for PET and UTCI
-    if (options.putPETandUTCIinCommonGroup) {
-      const petAndUtciVariables = variables.filter(
-        (variable) => variable.slug === 'PET' || variable.slug === 'UTCI'
-      )
-      commonVariables.push(...petAndUtciVariables)
-    }
-    const heightVariables = variables.filter(
-      (variable) =>
-        variable.available_at?.includes(options.availableAt!) &&
-        (options.putPETandUTCIinCommonGroup ? !['PET', 'UTCI'].includes(variable.slug) : true)
-    )
-
-    const renamed = options.renameWallAndFacadeToRoof
-      ? heightVariables.map((variable) => ({
-          ...variable,
-          long_name: variable.long_name.replace('Wall', 'Roof').replace('Facade', 'Roof')
-        }))
-      : heightVariables
-
-    return [
-      {
-        groupName: 'Parameter',
-        categories: divideGroupIntoCategories(commonVariables)
-      },
-      {
-        groupName: `${heightToText(options.availableAt!)} (${options.availableAt!.toFixed(1)} m)`,
-        categories: divideGroupIntoCategories(renamed)
->>>>>>> d3a51830
       }
       grouped.get(key)!.push(variable)
     }
   }
 
-<<<<<<< HEAD
   const categoriesToOmit = options.omitCategories ?? []
 
   return Array.from(grouped.entries()).map(([groupSlug, vars]) => ({
@@ -99,14 +64,6 @@
     dict[slug as keyof typeof dict] ||
     slug.charAt(0).toUpperCase() + slug.slice(1).replaceAll('_', ' ')
   )
-=======
-  return [
-    {
-      groupName: 'Parameter',
-      categories: divideGroupIntoCategories(commonVariables)
-    }
-  ]
->>>>>>> d3a51830
 }
 
 export function heightToText(height: number): string {
